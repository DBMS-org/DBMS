import { Component, OnInit, OnDestroy } from '@angular/core';
import { CommonModule } from '@angular/common';
import { FormsModule, ReactiveFormsModule, FormBuilder, FormGroup, Validators } from '@angular/forms';
import { Router } from '@angular/router';
import { Subscription } from 'rxjs';
import { MachineService } from '../../../core/services/machine.service';
import { AuthService } from '../../../core/services/auth.service';
import { 
  Machine, 
  MachineType, 
  MachineStatus
} from '../../../core/models/machine.model';

@Component({
  selector: 'app-machine-inventory',
  standalone: true,
  imports: [CommonModule, FormsModule, ReactiveFormsModule],
  templateUrl: './machine-inventory.component.html',
  styleUrl: './machine-inventory.component.scss'
})
export class MachineInventoryComponent implements OnInit, OnDestroy {
  machines: Machine[] = [];
  filteredMachines: Machine[] = [];
  isLoading = false;
  error: string | null = null;
  
  // Filter and search properties
  searchTerm = '';
  selectedStatus: MachineStatus | 'ALL' = 'ALL';
  selectedType: MachineType | 'ALL' = 'ALL';
  
  // Modal states
  showMachineDetailsModal = false;
  showDeleteConfirmModal = false;
  selectedMachine: Machine | null = null;
  machineToDelete: Machine | null = null;
  
  // Enums for template
  MachineStatus = MachineStatus;
  MachineType = MachineType;
  
<<<<<<< HEAD
  // Add the missing statistics property
  statistics = {
    total: 0,
    available: 0,
    assigned: 0,
    maintenance: 0,
    outOfService: 0
  };
=======

>>>>>>> e0ee009c
  
  private subscriptions: Subscription[] = [];

  constructor(
    private machineService: MachineService,
    private authService: AuthService,
    private formBuilder: FormBuilder,
    private router: Router
  ) {}

  ngOnInit(): void {
    this.loadMachines();
  }

  ngOnDestroy(): void {
    this.subscriptions.forEach(sub => sub.unsubscribe());
  }

  private loadMachines(): void {
    this.isLoading = true;
    const sub = this.machineService.getAllMachines().subscribe({
      next: (machines) => {
        this.machines = machines;
<<<<<<< HEAD
        this.calculateStatistics();
=======
>>>>>>> e0ee009c
        this.applyFilters();
        this.isLoading = false;
      },
      error: (error) => {
        this.error = 'Failed to load machines';
        this.isLoading = false;
        console.error('Error loading machines:', error);
      }
    });
    this.subscriptions.push(sub);
  }

<<<<<<< HEAD
  private calculateStatistics(): void {
    this.statistics.total = this.machines.length;
    this.statistics.available = this.machines.filter(m => m.status === MachineStatus.AVAILABLE).length;
    this.statistics.assigned = this.machines.filter(m => m.status === MachineStatus.ASSIGNED).length;
    this.statistics.maintenance = this.machines.filter(m => 
      m.status === MachineStatus.IN_MAINTENANCE || m.status === MachineStatus.UNDER_REPAIR
    ).length;
    this.statistics.outOfService = this.machines.filter(m => m.status === MachineStatus.OUT_OF_SERVICE).length;
  }
=======

>>>>>>> e0ee009c

  applyFilters(): void {
    this.filteredMachines = this.machines.filter(machine => {
      const matchesSearch = !this.searchTerm || 
        machine.name.toLowerCase().includes(this.searchTerm.toLowerCase()) ||
        machine.manufacturer.toLowerCase().includes(this.searchTerm.toLowerCase()) ||
        machine.model.toLowerCase().includes(this.searchTerm.toLowerCase()) ||
        machine.serialNumber.toLowerCase().includes(this.searchTerm.toLowerCase());
      
      const matchesStatus = this.selectedStatus === 'ALL' || machine.status === this.selectedStatus;
      const matchesType = this.selectedType === 'ALL' || machine.type === this.selectedType;
      
      return matchesSearch && matchesStatus && matchesType;
    });
  }

  onSearchChange(): void {
    this.applyFilters();
  }

  onStatusFilterChange(): void {
    this.applyFilters();
  }

  onTypeFilterChange(): void {
    this.applyFilters();
  }

  deleteMachine(machine: Machine): void {
    this.machineToDelete = machine;
    this.showDeleteConfirmModal = true;
  }

  confirmDelete(): void {
    if (this.machineToDelete) {
      const sub = this.machineService.deleteMachine(this.machineToDelete.id).subscribe({
        next: () => {
          this.loadMachines();
          this.closeModals();
        },
        error: (error) => {
          this.error = 'Failed to delete machine';
          console.error('Error deleting machine:', error);
        }
      });
      this.subscriptions.push(sub);
    }
  }

  viewMachine(machine: Machine): void {
    this.selectedMachine = machine;
    this.showMachineDetailsModal = true;
  }

  closeMachineDetailsModal(): void {
    this.showMachineDetailsModal = false;
    this.selectedMachine = null;
  }

  closeModals(): void {
    this.showMachineDetailsModal = false;
    this.showDeleteConfirmModal = false;
    this.selectedMachine = null;
    this.machineToDelete = null;
  }

  getStatusClass(status: MachineStatus): string {
    switch (status) {
      case MachineStatus.AVAILABLE:
        return 'bg-success';
      case MachineStatus.ASSIGNED:
        return 'bg-warning';
      case MachineStatus.IN_MAINTENANCE:
        return 'bg-info';
      case MachineStatus.UNDER_REPAIR:
        return 'bg-danger';
      case MachineStatus.OUT_OF_SERVICE:
        return 'bg-secondary';
      default:
        return 'bg-light';
    }
  }

  getStatusIcon(status: string): string {
    switch (status) {
      case 'Available':
        return 'check_circle';
      case 'Assigned':
        return 'assignment';
      case 'In Maintenance':
        return 'build';
      case 'Under Repair':
        return 'warning';
      case 'Out of Service':
        return 'block';
      case 'Retired':
        return 'archive';
      default:
        return 'help';
    }
  }

  formatDate(date: Date | string | undefined): string {
    if (!date) return 'N/A';
    return new Date(date).toLocaleDateString('en-US', {
      year: 'numeric',
      month: 'short',
      day: 'numeric',
      hour: '2-digit',
      minute: '2-digit'
    });
  }

  get machineTypeOptions() {
    return Object.values(MachineType);
  }

  get machineStatusOptions() {
    return Object.values(MachineStatus);
  }

  navigateToAssignments(): void {
    this.router.navigate(['/admin/machine-assignments']);
  }
}<|MERGE_RESOLUTION|>--- conflicted
+++ resolved
@@ -39,18 +39,7 @@
   MachineStatus = MachineStatus;
   MachineType = MachineType;
   
-<<<<<<< HEAD
-  // Add the missing statistics property
-  statistics = {
-    total: 0,
-    available: 0,
-    assigned: 0,
-    maintenance: 0,
-    outOfService: 0
-  };
-=======
-
->>>>>>> e0ee009c
+
   
   private subscriptions: Subscription[] = [];
 
@@ -74,10 +63,7 @@
     const sub = this.machineService.getAllMachines().subscribe({
       next: (machines) => {
         this.machines = machines;
-<<<<<<< HEAD
-        this.calculateStatistics();
-=======
->>>>>>> e0ee009c
+
         this.applyFilters();
         this.isLoading = false;
       },
@@ -90,19 +76,6 @@
     this.subscriptions.push(sub);
   }
 
-<<<<<<< HEAD
-  private calculateStatistics(): void {
-    this.statistics.total = this.machines.length;
-    this.statistics.available = this.machines.filter(m => m.status === MachineStatus.AVAILABLE).length;
-    this.statistics.assigned = this.machines.filter(m => m.status === MachineStatus.ASSIGNED).length;
-    this.statistics.maintenance = this.machines.filter(m => 
-      m.status === MachineStatus.IN_MAINTENANCE || m.status === MachineStatus.UNDER_REPAIR
-    ).length;
-    this.statistics.outOfService = this.machines.filter(m => m.status === MachineStatus.OUT_OF_SERVICE).length;
-  }
-=======
-
->>>>>>> e0ee009c
 
   applyFilters(): void {
     this.filteredMachines = this.machines.filter(machine => {
