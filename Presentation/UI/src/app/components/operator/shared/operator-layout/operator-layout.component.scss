--- conflicted
+++ resolved
@@ -16,16 +16,15 @@
   flex: 1;
   padding: 1.25rem 1.5rem;
   margin-left: 250px;
-<<<<<<< HEAD
+
   transition: margin-left 0.3s ease, padding 0.2s ease;
   overscroll-behavior: contain; // improve mobile scroll UX
-=======
   width: calc(100vw - 250px);
   max-width: calc(100vw - 250px);
   overflow-x: hidden;
   box-sizing: border-box;
   transition: margin-left 0.3s ease, width 0.3s ease, max-width 0.3s ease;
->>>>>>> b3c67bdb
+
 }
 
 .sidebar-collapsed {
